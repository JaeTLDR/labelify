= labelify

labelify is a Python module and command line utility that identifies unlabelled resources in a graph.
It is highly configurable and works on a number of different RDF data sources.

== Installation

[source,shell]
----
pip install git+https://github.com/Kurrawong/labelify
----
<<<<<<< HEAD
=======

== Command Line Usage

Find all missing labels in `myOntology.ttl:`
>>>>>>> d41d0b46

[source,shell]
----
labelify myOntology.ttl
----

Find missing labels for all the predicates (not subjects or objects) in `myOntology.ttl:`

[source,shell]
----
labelify myOntology.ttl --nodetype predicates
----
<<<<<<< HEAD
from labelify import find_missing_labels
from rdflib import Graph
from rdflib.namespace import RDFS, SKOS
import glob
=======
>>>>>>> d41d0b46

Find all missing labels in `myOntology.ttl` taking into account the labels which have been defined in
another file called `supportingVocab.ttl`.

<<<<<<< HEAD
missing = find_missing_labels(
    g,
    cg,
    [SKOS.prefLabel, RDFS.label],
    "objects"
)
print(missing)
----

and, to extract labels, descriptions & seeAlso details for given IRIs from a given directory of RDF files:

[source,python]
----
from pathlib import Path
from labelify import get_labels_from_repository

iris = Path("tests/get_iris/iris.txt").read_text().splitlines()
lbls_graph = get_labels_from_repository(Path("tests/one/background/"), iris)
----



As per the command line script further above, this use within a Python script looks for missing labels within the RDF file tests/one/data-access-rights.ttl, supplying any that it can from tests/one/background/ and treating `skos:prefLabel` and `rdfs:label` as labelling predicates.
=======
_but don't check for missing labels in `supportingVocab.ttl`_

[source,shell]
----
labelify myOntology.ttl --context supportingVocab.ttl
----

Same as above but use the additional labelling predicates given in `myLabellingPredicates.txt.`
>>>>>>> d41d0b46

_By default only rdfs:label is used as a labelling predicate._

[source,shell]
----
<<<<<<< HEAD
usage: labelify [-h] [-v] [-c CONTEXT] [-s {true,false}] [-l LABELS] [-n {subjects,predicates,objects,all}] [-e {true,false}] [-g GETLABELS] input
=======
labelify myOntology.ttl --context supportingVocab.ttl --labels myLabellingPredicates.txt
----
>>>>>>> d41d0b46

Where `myLabellingPredicates.txt` is a list of labelling predicates (one per line and unprefixed):

<<<<<<< HEAD
options:
  -h, --help            show this help message and exit
  -v, --version         show program's version number and exit
  -c CONTEXT, --context CONTEXT
                        A folder path containing RDF files or a single RDF file path to the ontology(ies) containing labels for the input
  -s {true,false}, --supress {true,false}
                        Produces no output if set to 'true'. This is used for testing only
  -l LABELS, --labels LABELS
                        A list of predicates (IRIs) to looks for that indicate labels. A comma-delimited list may be supplied or the path of a file containing labelling IRIs, one per line may be supplied. Default is
                        RDFS.label
  -n {subjects,predicates,objects,all}, --nodetype {subjects,predicates,objects,all}
                        The type of node you want to check for labels. Select 'subject', 'predicate', 'object' or 'all'
  -e {true,false}, --evaluate {true,false}
                        Evaluate nodes in the context graphs for labels
  -g GETLABELS, --getlabels GETLABELS
                        Gets labels for a given list of IRIs from RDF files in a given location
=======
[source,txt]
----
http://www.w3.org/2004/02/skos/core#prefLabel
http://schema.org/name
>>>>>>> d41d0b46
----

And finally, find all the missing labels in the subgraph `http://example-graph`
at the sparql endpoint `http://mytriplestore/sparql` using basic HTTP auth to connect.

_labelify will prompt for the password or it can be provided with the `--password` flag if you dont
mind it being saved to the shell history.

[source,shell]
----
labelify http://mytriplestore/sparql --graph http://example-graph --username admin
----

== Command line output formats

By default, Labelify will print helpful progress and configuration messages and attempt to group the
missing labels by namespace, making it easier to quickly parse the output.

The `--raw` option can be appended to any of the examples above to tell labelify to only print the
uris of objects with missing labels (one per line) and no other messages. This is useful for command
line composition if you wish to pipe the output into another process.

== More command line options

For more help and the complete list of command line options just run `labelify --help`

As per unix conventions all the flags shown above can also be used with short codes.
i.e. `-g` is the same as `--graph`.

== Usage as a module

print missing labels for all the objects (not subjects or predicates) in `myOntology.ttl`.
Take into account any labels which have been defined in files in the `supportingVocabs` directory.
Using skos:prefLabel and rdfs:label as the labelling predicates

[source,python]
----
from labelify import get_missing_labels
from rdflib import Graph
from rdflib.namespace import RDFS, SKOS
import glob

graph = Graph().parse("myOntology.ttl")
context_graph = Graph()
for context_file in glob.glob("supportingVocabs/*.ttl"):
    context_graph.parse(context_file)
labelling_predicates = [SKOS.prefLabel, RDFS.label],
nodetype = "objects"

missing_labels = get_missing_labels(
    graph,
    context_graph,
    labelling_predicates,
    nodetype
)
print(missing_labels)
----

== Development

=== Installing from source

Clone the repository and install the dependencies

_labelify uses https://python-poetry.org/[Poetry] to manage its dependencies._

[source,shell]
----
git clone git@github.com:Kurrawong/labelify.git
cd labelify
poetry install
----

You can then use labelify from the command line

[source,shell]
----
poetry shell
python labelify/ ...
----

=== Running tests

[source,shell]
----
poetry run pytest
----

=== Formatting the codebase

[source,shell]
----
poetry run black . && poetry run ruff check --fix labelify/
----

== License

https://opensource.org/license/bsd-3-clause/[BSD-3-Clause], if anyone is asking.


== Contact

*KurrawongAI* +
info@kurrawong.ai +
https://kurrawong.ai<|MERGE_RESOLUTION|>--- conflicted
+++ resolved
@@ -9,13 +9,10 @@
 ----
 pip install git+https://github.com/Kurrawong/labelify
 ----
-<<<<<<< HEAD
-=======
 
 == Command Line Usage
 
 Find all missing labels in `myOntology.ttl:`
->>>>>>> d41d0b46
 
 [source,shell]
 ----
@@ -28,42 +25,10 @@
 ----
 labelify myOntology.ttl --nodetype predicates
 ----
-<<<<<<< HEAD
-from labelify import find_missing_labels
-from rdflib import Graph
-from rdflib.namespace import RDFS, SKOS
-import glob
-=======
->>>>>>> d41d0b46
 
 Find all missing labels in `myOntology.ttl` taking into account the labels which have been defined in
 another file called `supportingVocab.ttl`.
 
-<<<<<<< HEAD
-missing = find_missing_labels(
-    g,
-    cg,
-    [SKOS.prefLabel, RDFS.label],
-    "objects"
-)
-print(missing)
-----
-
-and, to extract labels, descriptions & seeAlso details for given IRIs from a given directory of RDF files:
-
-[source,python]
-----
-from pathlib import Path
-from labelify import get_labels_from_repository
-
-iris = Path("tests/get_iris/iris.txt").read_text().splitlines()
-lbls_graph = get_labels_from_repository(Path("tests/one/background/"), iris)
-----
-
-
-
-As per the command line script further above, this use within a Python script looks for missing labels within the RDF file tests/one/data-access-rights.ttl, supplying any that it can from tests/one/background/ and treating `skos:prefLabel` and `rdfs:label` as labelling predicates.
-=======
 _but don't check for missing labels in `supportingVocab.ttl`_
 
 [source,shell]
@@ -72,44 +37,20 @@
 ----
 
 Same as above but use the additional labelling predicates given in `myLabellingPredicates.txt.`
->>>>>>> d41d0b46
 
 _By default only rdfs:label is used as a labelling predicate._
 
 [source,shell]
 ----
-<<<<<<< HEAD
-usage: labelify [-h] [-v] [-c CONTEXT] [-s {true,false}] [-l LABELS] [-n {subjects,predicates,objects,all}] [-e {true,false}] [-g GETLABELS] input
-=======
 labelify myOntology.ttl --context supportingVocab.ttl --labels myLabellingPredicates.txt
 ----
->>>>>>> d41d0b46
 
 Where `myLabellingPredicates.txt` is a list of labelling predicates (one per line and unprefixed):
 
-<<<<<<< HEAD
-options:
-  -h, --help            show this help message and exit
-  -v, --version         show program's version number and exit
-  -c CONTEXT, --context CONTEXT
-                        A folder path containing RDF files or a single RDF file path to the ontology(ies) containing labels for the input
-  -s {true,false}, --supress {true,false}
-                        Produces no output if set to 'true'. This is used for testing only
-  -l LABELS, --labels LABELS
-                        A list of predicates (IRIs) to looks for that indicate labels. A comma-delimited list may be supplied or the path of a file containing labelling IRIs, one per line may be supplied. Default is
-                        RDFS.label
-  -n {subjects,predicates,objects,all}, --nodetype {subjects,predicates,objects,all}
-                        The type of node you want to check for labels. Select 'subject', 'predicate', 'object' or 'all'
-  -e {true,false}, --evaluate {true,false}
-                        Evaluate nodes in the context graphs for labels
-  -g GETLABELS, --getlabels GETLABELS
-                        Gets labels for a given list of IRIs from RDF files in a given location
-=======
 [source,txt]
 ----
 http://www.w3.org/2004/02/skos/core#prefLabel
 http://schema.org/name
->>>>>>> d41d0b46
 ----
 
 And finally, find all the missing labels in the subgraph `http://example-graph`
@@ -147,7 +88,7 @@
 
 [source,python]
 ----
-from labelify import get_missing_labels
+from labelify import find_missing_labels
 from rdflib import Graph
 from rdflib.namespace import RDFS, SKOS
 import glob
@@ -156,16 +97,27 @@
 context_graph = Graph()
 for context_file in glob.glob("supportingVocabs/*.ttl"):
     context_graph.parse(context_file)
-labelling_predicates = [SKOS.prefLabel, RDFS.label],
+labelling_predicates = [SKOS.prefLabel, RDFS.label]
 nodetype = "objects"
 
-missing_labels = get_missing_labels(
+missing_labels = find_missing_labels(
     graph,
     context_graph,
     labelling_predicates,
     nodetype
 )
 print(missing_labels)
+----
+
+and, to extract labels, descriptions & seeAlso details for given IRIs from a given directory of RDF files:
+
+[source,python]
+----
+from pathlib import Path
+from labelify import get_labels_from_repository
+
+iris = Path("tests/get_iris/iris.txt").read_text().splitlines()
+lbls_graph = get_labels_from_repository(Path("tests/one/background/"), iris)
 ----
 
 == Development
